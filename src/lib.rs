--- conflicted
+++ resolved
@@ -179,17 +179,14 @@
   submodule!(pub ssse3);
   #[cfg(target_feature = "sse4.1")]
   submodule!(pub sse4_1);
-<<<<<<< HEAD
   #[cfg(target_feature = "rdseed")]
   submodule!(pub rdseed);
-=======
   #[cfg(target_feature = "adx")]
   submodule!(pub adx);
   #[cfg(target_feature = "pclmulqdq")]
   submodule!(pub pclmulqdq);
   #[cfg(target_feature = "aes")]
   submodule!(pub aes);
->>>>>>> 7de5e78e
 }
 #[cfg(any(target_arch = "x86", target_arch = "x86_64"))]
 pub use intel::*;