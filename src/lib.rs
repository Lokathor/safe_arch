#![no_std]
#![warn(missing_docs)]
#![allow(unused_imports)]
#![allow(clippy::transmute_ptr_to_ptr)]
#![cfg_attr(docs_rs, feature(doc_cfg))]

//! A crate that safely exposes arch intrinsics via cfg.
//!
//! This crate lets you safely use CPU intrinsics. Those things in
//! [`core::arch`](core::arch).
//! * Most of them are 100% safe to use as long as the CPU feature is available,
//!   like addition and multiplication and stuff.
//! * Some of them require that you uphold extra alignment requirements or
//!   whatever, which we do via the type system when necessary.
//! * Some of them are absolutely not safe at all because it causes UB at the
//!   LLVM level, so those things are not exposed here.
//! * Some of them are pointless to expose here because the `core` crate already
//!   provides the same functionality in a cross-platform way, so we skip those.
//! * This crate works purely via `cfg` and compile time feature selection,
//!   there are no runtime checks added. This means that if you _do_ want to do
//!   runtime feature detection and then dynamically call an intrinsic if it
//!   happens to be available, then this crate sadly isn't for you.
//! * This crate aims to be as _minimal_ as possible. Just exposing each
//!   intrinsic as a safe function with an easier to understand name and some
//!   minimal docs. Building higher level abstractions on top of the intrinsics
//!   is the domain of other crates.
//! * That said, each raw SIMD type is newtype'd as a wrapper (with a `pub`
//!   field) so that better trait impls can be provided.
//!
//! ## Current Support
//! This grows slowly because there's just _so many_ intrinsics.
//!
//! * Intel (`x86` / `x86_64`)
//!   * 128-bit: `sse`, `sse2`, `sse3`, `ssse3`
//!   * Other: `bmi`
//!
//! ## Compile Time CPU Target Features
//!
//! At the time of me writing this, Rust enables the `sse` and `sse2` CPU
//! features by default for all `i686` (x86) and `x86_64` builds. Those CPU
//! features are built into the design of `x86_64`, and you'd need a _super_ old
//! `x86` CPU for it to not support at least `sse` and `sse2`, so they're a safe
//! bet for the language to enable all the time. In fact, because the standard
//! library is compiled with them enabled, simply trying to _disable_ those
//! features would actually cause ABI issues and fill your program with UB
//! ([link][rustc_docs]).
//!
//! If you want additional CPU features available at compile time you'll have to
//! enable them with an additional arg to `rustc`. For a feature named `name`
//! you pass `-C target-feature=+name`, such as `-C target-feature=+sse3` for
//! `sse3`.
//!
//! You can alternately enable _all_ target features of the current CPU with `-C
//! target-cpu=native`. This is primarily of use if you're building a program
//! you'll only run on your own system.
//!
//! It's sometimes hard to know if your target platform will support a given
//! feature set, but the [Steam Hardware Survey][steam-survey] is generally
//! taken as a guide to what you can expect people to have available. If you
//! click "Other Settings" it'll expand into a list of CPU target features and
//! how common they are. These days, it seems that `sse3` can be safely assumed,
//! and `ssse3`, `sse4.1`, and `sse4.2` are pretty safe bets as well. The stuff
//! above 128-bit isn't as common yet, give it another few years.
//!
//! **Please note that executing a program on a CPU that doesn't support the
//! target features it was compiles for is Undefined Behavior.**
//!
//! Currently, Rust doesn't actually support an easy way for you to check that a
//! feature enabled at compile time is _actually_ available at runtime. There is
//! the "[feature_detected][feature_detected]" family of macros, but if you
//! enable a feature they will evaluate to a constant `true` instead of actually
//! deferring the check for the feature to runtime. This means that, if you
//! _did_ want a check at the start of your program, to confirm that all the
//! assumed features are present and error out when the assumptions don't hold,
//! you can't use that macro. You gotta use CPUID and check manually. rip.
//! Hopefully we can make that process easier in a future version of this crate.
//!
//! [steam-survey]:
//! https://store.steampowered.com/hwsurvey/Steam-Hardware-Software-Survey-Welcome-to-Steam
//! [feature_detected]:
//! https://doc.rust-lang.org/std/index.html?search=feature_detected
//! [rustc_docs]: https://doc.rust-lang.org/rustc/targets/known-issues.html
//!
//! ### A Note On Working With Cfg
//!
//! There's two main ways to use `cfg`:
//! * Via an attribute placed on an item, block, or expression:
//!   * `#[cfg(debug_assertions)] println!("hello");`
//! * Via a macro used within an expression position:
//!   * `if cfg!(debug_assertions) { println!("hello"); }`
//!
//! The difference might seem small but it's actually very important:
//! * The attribute form will include code or not _before_ deciding if all the
//!   items named and so forth really exist or not. This means that code that is
//!   configured via attribute can safely name things that don't always exist as
//!   long as the things they name do exist whenever that code is configured
//!   into the build.
//! * The macro form will include the configured code _no matter what_, and then
//!   the macro resolves to a constant `true` or `false` and the compiler uses
//!   dead code elimination to cut out the path not taken.
//!
//! This crate uses `cfg` via the attribute, so the functions it exposes don't
//! exist at all when the appropriate CPU target features aren't enabled.
//! Accordingly, if you plan to call this crate or not depending on what
//! features are enabled in the build you'll also need to control your use of
//! this crate via cfg attribute, not cfg macro.

use core::{
  convert::AsRef,
  fmt::{
    Binary, Debug, Display, LowerExp, LowerHex, Octal, UpperExp, UpperHex,
  },
  ops::{
    Add, AddAssign, BitAnd, BitAndAssign, BitOr, BitOrAssign, BitXor,
    BitXorAssign, Div, DivAssign, Mul, MulAssign, Neg, Not, Sub, SubAssign,
  },
};

/// Declares a private mod and then a glob `use` with the visibility specified.
macro_rules! submodule {
  ($v:vis $name:ident) => {
    mod $name;
    $v use $name::*;
  };
  ($v:vis $name:ident { $($content:tt)* }) => {
    mod $name { $($content)* }
    $v use $name::*;
  };
}

// unlike with the `submodule!` macro, we _want_ to expose the existence these
// arch-specific modules.

#[cfg(any(target_arch = "x86", target_arch = "x86_64"))]
pub mod intel {
  //! Types and functions for safe `x86` / `x86_64` intrinsic usage.
  //!
  //! `x86_64` is essentially a superset of `x86`, so we just lump it all into
  //! one module.
  //!
  //! ## Naming Conventions
  //! The actual intrinsic names are a flaming dumpster, so we use easier to
  //! understand names.
  //!
  //! * The general naming scheme is that the operation of the function is
  //!   followed by the name of the type it operates on:
  //!   * eg: [`sqrt_m128`], [`add_m128d`]
  //! * If the function affects only the lowest lane then it has `_s` on the end
  //!   after the type, because that's a "scalar" operation.
  //!   * eg: [`add_m128_s`], [`sqrt_m128_s`]
  //! * Many functions with a "bool-ish" return values have `_mask` in their
  //!   name. These are the comparison functions, and the return value is all 0s
  //!   in a lane for "false" in that lane, and all 1s in a lane for "true" in
  //!   that lane. Because a float or double point value of all 1s is NaN, the
  //!   mask making functions aren't generally useful on their own, they're just
  //!   an intermediate value.
  //!   * eg: [`cmp_eq_mask_m128`], [`cmp_gt_mask_m128`]
  //! * `convert` functions will round to an approximate numeric value.
  //! * `cast` functions will preserve the bit patterns involved.
  use super::*;
  #[cfg(target_arch = "x86")]
  use core::arch::x86::*;
  #[cfg(target_arch = "x86_64")]
  use core::arch::x86_64::*;

  submodule!(pub m128_);
  submodule!(pub m128d_);
  submodule!(pub m128i_);
  // Note(Lokathor): We only include these sub-modules if the feature is enabled
  // and we *also* cfg attribute on the inside of the modules as a
  // double-verification of sorts. Technically either way on its own would also
  // be fine.
  #[cfg(target_feature = "sse")]
  submodule!(pub sse);
  #[cfg(target_feature = "sse2")]
  submodule!(pub sse2);
  #[cfg(target_feature = "sse3")]
  submodule!(pub sse3);
  #[cfg(target_feature = "ssse3")]
  submodule!(pub ssse3);
  #[cfg(target_feature = "sse4.1")]
  submodule!(pub sse4_1);
<<<<<<< HEAD
  #[cfg(target_feature = "sse4.2")]
  submodule!(pub sse4_2);
=======
  #[cfg(target_feature = "popcnt")]
  submodule!(pub popcnt);
  #[cfg(target_feature = "bmi2")]
  submodule!(pub bmi2);
  #[cfg(target_feature = "bmi1")]
  submodule!(pub bmi1);
  #[cfg(target_feature = "rdrand")]
  submodule!(pub rdrand);
  #[cfg(target_feature = "rdseed")]
  submodule!(pub rdseed);
  #[cfg(target_feature = "adx")]
  submodule!(pub adx);
  #[cfg(target_feature = "pclmulqdq")]
  submodule!(pub pclmulqdq);
  #[cfg(target_feature = "aes")]
  submodule!(pub aes);
>>>>>>> 92df51d1
}
#[cfg(any(target_arch = "x86", target_arch = "x86_64"))]
pub use intel::*;<|MERGE_RESOLUTION|>--- conflicted
+++ resolved
@@ -180,27 +180,25 @@
   submodule!(pub ssse3);
   #[cfg(target_feature = "sse4.1")]
   submodule!(pub sse4_1);
-<<<<<<< HEAD
   #[cfg(target_feature = "sse4.2")]
   submodule!(pub sse4_2);
-=======
+
+  #[cfg(target_feature = "adx")]
+  submodule!(pub adx);
+  #[cfg(target_feature = "aes")]
+  submodule!(pub aes);
+  #[cfg(target_feature = "bmi1")]
+  submodule!(pub bmi1);
+  #[cfg(target_feature = "bmi2")]
+  submodule!(pub bmi2);
   #[cfg(target_feature = "popcnt")]
   submodule!(pub popcnt);
-  #[cfg(target_feature = "bmi2")]
-  submodule!(pub bmi2);
-  #[cfg(target_feature = "bmi1")]
-  submodule!(pub bmi1);
   #[cfg(target_feature = "rdrand")]
   submodule!(pub rdrand);
   #[cfg(target_feature = "rdseed")]
   submodule!(pub rdseed);
-  #[cfg(target_feature = "adx")]
-  submodule!(pub adx);
   #[cfg(target_feature = "pclmulqdq")]
   submodule!(pub pclmulqdq);
-  #[cfg(target_feature = "aes")]
-  submodule!(pub aes);
->>>>>>> 92df51d1
 }
 #[cfg(any(target_arch = "x86", target_arch = "x86_64"))]
 pub use intel::*;