--- conflicted
+++ resolved
@@ -180,10 +180,8 @@
   submodule!(pub ssse3);
   #[cfg(target_feature = "sse4.1")]
   submodule!(pub sse4_1);
-<<<<<<< HEAD
   #[cfg(target_feature = "popcnt")]
   submodule!(pub popcnt);
-=======
   #[cfg(target_feature = "bmi1")]
   submodule!(pub bmi1);
   #[cfg(target_feature = "rdrand")]
@@ -196,7 +194,6 @@
   submodule!(pub pclmulqdq);
   #[cfg(target_feature = "aes")]
   submodule!(pub aes);
->>>>>>> 97e01409
 }
 #[cfg(any(target_arch = "x86", target_arch = "x86_64"))]
 pub use intel::*;