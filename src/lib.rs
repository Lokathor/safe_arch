#![no_std]
#![warn(missing_docs)]
#![allow(unused_imports)]

//! A crate that safely exposes arch intrinsics via cfg.
//!
//! >Incomplete. WIP. Etc.
//! >
//! >Current content can be expected to remain stable, but the functionality
//! >coverage is not that much.
//!
//! This crate lets you safely use CPU intrinsics. Those things in
//! [`core::arch`](core::arch).
//! * Most of them are 100% safe to use as long as the CPU feature is available,
//!   like addition and multiplication and stuff.
//! * Some of them require that you uphold extra alignment requirements or
//!   whatever, which we do via the type system when necessary.
//! * Some of them are absolutely not safe at all because it causes UB at the
//!   LLVM level, so those things are not exposed here.
//!
//! This crate works purely via `cfg` and compile time feature selection, there
//! are no runtime checks. This means that if you _do_ want to do runtime
//! feature detection and then dynamically call an intrinsic if it happens to be
//! available, then this crate sadly isn't for you.
//!
//! ## Current Support
//! As I said above, the crate is only Work In Progress status!
//!
//! * Intel (`x86` / `x86_64`)
//!   * `sse`
//!   * `sse2`
//!
//! ## Compile Time CPU Target Features
//!
//! At the time of me writing this, Rust enables the `sse` and `sse2` CPU
//! features by default for all `i686` (x86) and `x86_64` builds. Those CPU
//! features are built into the design of `x86_64`, and you'd need a _super_ old
//! `x86` CPU for it to not support at least `sse` and `sse2`, so they're a safe
//! bet for the language to enable all the time. In fact, because the standard
//! library is compiled with them enabled, simply trying to _disable_ those
//! features would actually cause ABI issues and fill your program with UB
//! ([link][rustc_docs]).
//!
//! If you want additional CPU features available at compile time you'll have to
//! enable them with an additional arg to `rustc`. For a feature named `name`
//! you pass `-C target-feature=+name`, such as `-C target-feature=+sse3` for
//! `sse3`.
//!
//! You can alternately enable _all_ target features of the current CPU with `-C
//! target-cpu=native`. This is primarily of use if you're building a program
//! you'll only run on your own system.
//!
//! It's sometimes hard to know if your target platform will support a given
//! feature set, but the [Steam Hardware Survey][steam-survey] is generally
//! taken as a guide to what you can expect people to have available. If you
//! click "Other Settings" it'll expand into a list of CPU target features and
//! how common they are. These days, it seems that `sse3` can be safely assumed,
//! and `ssse3`, `sse4.1`, and `sse4.2` are pretty safe bets as well. The stuff
//! above 128-bit isn't as common yet, give it another few years.
//!
//! **Please note that executing a program on a CPU that doesn't support the
//! target features it was compiles for is Undefined Behavior.**
//!
//! Currently, Rust doesn't actually support an easy way for you to check that a
//! feature enabled at compile time is _actually_ available at runtime. There is
//! the "[feature_detected][feature_detected]" family of macros, but if you
//! enable a feature they will evaluate to a constant `true` instead of actually
//! deferring the check for the feature to runtime. This means that, if you
//! _did_ want a check at the start of your program, to confirm that all the
//! assumed features are present and error out when the assumptions don't hold,
//! you can't use that macro. You gotta use CPUID and check manually. rip.
//! Hopefully we can make that process easier in a future version of this crate.
//!
//! [steam-survey]:
//! https://store.steampowered.com/hwsurvey/Steam-Hardware-Software-Survey-Welcome-to-Steam
//! [feature_detected]:
//! https://doc.rust-lang.org/std/index.html?search=feature_detected
//! [rustc_docs]: https://doc.rust-lang.org/rustc/targets/known-issues.html
//!
//! ### A Note On Working With Cfg
//!
//! There's two main ways to use `cfg`:
//! * Via an attribute placed on an item, block, or expression:
//!   * `#[cfg(debug_assertions)] println!("hello");`
//! * Via a macro used within an expression position:
//!   * `if cfg!(debug_assertions) { println!("hello"); }`
//!
//! The difference might seem small but it's actually very important:
//! * The attribute form will include code or not _before_ deciding if all the
//!   items named and so forth really exist or not. This means that code that is
//!   configured via attribute can safely name things that don't always exist as
//!   long as the things they name do exist whenever that code is configured
//!   into the build.
//! * The macro form will include the configured code _no matter what_, and then
//!   the macro resolves to a constant `true` or `false` and the compiler uses
//!   dead code elimination to cut out the path not taken.
//!
//! This crate uses `cfg` via the attribute, so the functions it exposes don't
//! exist at all when the appropriate CPU target features aren't enabled.
//! Accordingly, if you plan to call this crate or not depending on what
//! features are enabled in the build you'll also need to control your use of
//! this crate via cfg attribute, not cfg macro.

// https://en.wikipedia.org/wiki/CPUID#Calling_CPUID
// * first call __get_cpuid_max(0) and check ret.0 for the max leaf.
// * If a leaf has sub-leaves, call __get_cpuid_max(leaf) and check ret.1 for
//   that max.
// * once you know your limits, particular features can be checked for by
//   getting the info for a leaf and checking the bits of a particular return
//   register. Which bit you need to look for in what register in what leaf is
//   mostly covered in the wikipedia article, linked above.
// * Obviously we need to make checks for the most useful features available via
//   some helper functions in this crate.

use core::{
  convert::AsRef,
  fmt::{
    Binary, Debug, Display, LowerExp, LowerHex, Octal, UpperExp, UpperHex,
  },
  ops::{
    Add, AddAssign, BitAnd, BitAndAssign, BitOr, BitOrAssign, BitXor,
    BitXorAssign, Div, DivAssign, Mul, MulAssign, Neg, Not, Sub, SubAssign,
  },
};

/// Declares a private mod and then a glob `use` with the visibility specified.
macro_rules! submodule {
  ($v:vis $name:ident) => {
    mod $name;
    $v use $name::*;
  };
  ($v:vis $name:ident { $($content:tt)* }) => {
    mod $name { $($content)* }
    $v use $name::*;
  };
}

// unlike with the `submodule!` macro, we _want_ to expose the existence these
// arch-specific modules.

#[cfg(any(target_arch = "x86", target_arch = "x86_64"))]
pub mod intel {
  //! Types and functions for safe `x86` / `x86_64` intrinsic usage.
  //!
  //! `x86_64` is essentially a superset of `x86`, so we just lump it all into
<<<<<<< HEAD
  //! one module. Any functions that are not available on `x86` are simply
  //! excluded from the `x86_64` build on a case-by-case basis.
=======
  //! one module.
  //!
  //! ## Naming Conventions
  //! The actual intrinsic names are flaming dumpster, so we use easier to
  //! understand names.
  //!
  //! * The general naming scheme is that the operation of the function is
  //!   followed by the name of the type it operates on:
  //!   * eg: `sqrt_m128`, `add_m128d`
  //! * If the function affects only the lowest lane then it has `_s` on the end
  //!   after the type, because that's a "scalar" operation.
  //!   * eg: `add_m128_s`, `sqrt_m128_s`
  //! * Functions with a "bool-ish" return value end with `_mask`. These are the
  //!   comparison functions, and the return value is all 0s in a lane for
  //!   "false" in that lane, and all 1s in a lane for "true" in that lane.
  //!   Because a floating point value of all 1s is NaN, the mask values aren't
  //!   generally useful on their own, they're just a necessary intermediate
  //!   value for other things you'd want to do.
  //!   * eg: `cmp_eq_m128_mask`, `cmp_gt_m128_mask`
>>>>>>> 973a4609
  use super::*;
  #[cfg(target_arch = "x86")]
  use core::arch::x86::*;
  #[cfg(target_arch = "x86_64")]
  use core::arch::x86_64::*;

  submodule!(pub m128_);
  submodule!(pub m128d_);
  submodule!(pub m128i_);
  submodule!(pub sse);
  submodule!(pub sse2);
}
#[cfg(any(target_arch = "x86", target_arch = "x86_64"))]
pub use intel::*;<|MERGE_RESOLUTION|>--- conflicted
+++ resolved
@@ -143,10 +143,6 @@
   //! Types and functions for safe `x86` / `x86_64` intrinsic usage.
   //!
   //! `x86_64` is essentially a superset of `x86`, so we just lump it all into
-<<<<<<< HEAD
-  //! one module. Any functions that are not available on `x86` are simply
-  //! excluded from the `x86_64` build on a case-by-case basis.
-=======
   //! one module.
   //!
   //! ## Naming Conventions
@@ -166,7 +162,6 @@
   //!   generally useful on their own, they're just a necessary intermediate
   //!   value for other things you'd want to do.
   //!   * eg: `cmp_eq_m128_mask`, `cmp_gt_m128_mask`
->>>>>>> 973a4609
   use super::*;
   #[cfg(target_arch = "x86")]
   use core::arch::x86::*;
