#![no_std]
#![warn(missing_docs)]
#![allow(unused_imports)]
#![allow(clippy::transmute_ptr_to_ptr)]
#![cfg_attr(docs_rs, feature(doc_cfg))]

//! A crate that safely exposes arch intrinsics via cfg.
//!
//! This crate lets you safely use CPU intrinsics. Those things in
//! [`core::arch`](core::arch).
//! * Most of them are 100% safe to use as long as the CPU feature is available,
//!   like addition and multiplication and stuff.
//! * Some of them require that you uphold extra alignment requirements or
//!   whatever, which we do via the type system when necessary.
//! * Some of them are absolutely not safe at all because it causes UB at the
//!   LLVM level, so those things are not exposed here.
//! * Some of them are pointless to expose here because the `core` crate already
//!   provides the same functionality in a cross-platform way, so we skip those.
//! * This crate works purely via `cfg` and compile time feature selection,
//!   there are no runtime checks added. This means that if you _do_ want to do
//!   runtime feature detection and then dynamically call an intrinsic if it
//!   happens to be available, then this crate sadly isn't for you.
//! * This crate aims to be as _minimal_ as possible. Just exposing each
//!   intrinsic as a safe function with an easier to understand name and some
//!   minimal docs. Building higher level abstractions on top of the intrinsics
//!   is the domain of other crates.
//! * That said, each raw SIMD type is newtype'd as a wrapper (with a `pub`
//!   field) so that better trait impls can be provided.
//!
//! ## Current Support
//! This grows slowly because there's just _so many_ intrinsics.
//!
//! * Intel (`x86` / `x86_64`)
//!   * 128-bit: `sse`, `sse2`, `sse3`, `ssse3`
//!   * Other: `bmi`
//!
//! ## Compile Time CPU Target Features
//!
//! At the time of me writing this, Rust enables the `sse` and `sse2` CPU
//! features by default for all `i686` (x86) and `x86_64` builds. Those CPU
//! features are built into the design of `x86_64`, and you'd need a _super_ old
//! `x86` CPU for it to not support at least `sse` and `sse2`, so they're a safe
//! bet for the language to enable all the time. In fact, because the standard
//! library is compiled with them enabled, simply trying to _disable_ those
//! features would actually cause ABI issues and fill your program with UB
//! ([link][rustc_docs]).
//!
//! If you want additional CPU features available at compile time you'll have to
//! enable them with an additional arg to `rustc`. For a feature named `name`
//! you pass `-C target-feature=+name`, such as `-C target-feature=+sse3` for
//! `sse3`.
//!
//! You can alternately enable _all_ target features of the current CPU with `-C
//! target-cpu=native`. This is primarily of use if you're building a program
//! you'll only run on your own system.
//!
//! It's sometimes hard to know if your target platform will support a given
//! feature set, but the [Steam Hardware Survey][steam-survey] is generally
//! taken as a guide to what you can expect people to have available. If you
//! click "Other Settings" it'll expand into a list of CPU target features and
//! how common they are. These days, it seems that `sse3` can be safely assumed,
//! and `ssse3`, `sse4.1`, and `sse4.2` are pretty safe bets as well. The stuff
//! above 128-bit isn't as common yet, give it another few years.
//!
//! **Please note that executing a program on a CPU that doesn't support the
//! target features it was compiles for is Undefined Behavior.**
//!
//! Currently, Rust doesn't actually support an easy way for you to check that a
//! feature enabled at compile time is _actually_ available at runtime. There is
//! the "[feature_detected][feature_detected]" family of macros, but if you
//! enable a feature they will evaluate to a constant `true` instead of actually
//! deferring the check for the feature to runtime. This means that, if you
//! _did_ want a check at the start of your program, to confirm that all the
//! assumed features are present and error out when the assumptions don't hold,
//! you can't use that macro. You gotta use CPUID and check manually. rip.
//! Hopefully we can make that process easier in a future version of this crate.
//!
//! [steam-survey]:
//! https://store.steampowered.com/hwsurvey/Steam-Hardware-Software-Survey-Welcome-to-Steam
//! [feature_detected]:
//! https://doc.rust-lang.org/std/index.html?search=feature_detected
//! [rustc_docs]: https://doc.rust-lang.org/rustc/targets/known-issues.html
//!
//! ### A Note On Working With Cfg
//!
//! There's two main ways to use `cfg`:
//! * Via an attribute placed on an item, block, or expression:
//!   * `#[cfg(debug_assertions)] println!("hello");`
//! * Via a macro used within an expression position:
//!   * `if cfg!(debug_assertions) { println!("hello"); }`
//!
//! The difference might seem small but it's actually very important:
//! * The attribute form will include code or not _before_ deciding if all the
//!   items named and so forth really exist or not. This means that code that is
//!   configured via attribute can safely name things that don't always exist as
//!   long as the things they name do exist whenever that code is configured
//!   into the build.
//! * The macro form will include the configured code _no matter what_, and then
//!   the macro resolves to a constant `true` or `false` and the compiler uses
//!   dead code elimination to cut out the path not taken.
//!
//! This crate uses `cfg` via the attribute, so the functions it exposes don't
//! exist at all when the appropriate CPU target features aren't enabled.
//! Accordingly, if you plan to call this crate or not depending on what
//! features are enabled in the build you'll also need to control your use of
//! this crate via cfg attribute, not cfg macro.

use core::{
  convert::AsRef,
  fmt::{
    Binary, Debug, Display, LowerExp, LowerHex, Octal, UpperExp, UpperHex,
  },
  ops::{
    Add, AddAssign, BitAnd, BitAndAssign, BitOr, BitOrAssign, BitXor,
    BitXorAssign, Div, DivAssign, Mul, MulAssign, Neg, Not, Sub, SubAssign,
  },
};

/// Declares a private mod and then a glob `use` with the visibility specified.
macro_rules! submodule {
  ($v:vis $name:ident) => {
    mod $name;
    $v use $name::*;
  };
  ($v:vis $name:ident { $($content:tt)* }) => {
    mod $name { $($content)* }
    $v use $name::*;
  };
}

// unlike with the `submodule!` macro, we _want_ to expose the existence these
// arch-specific modules.

#[cfg(any(target_arch = "x86", target_arch = "x86_64"))]
pub mod intel {
  //! Types and functions for safe `x86` / `x86_64` intrinsic usage.
  //!
  //! `x86_64` is essentially a superset of `x86`, so we just lump it all into
  //! one module.
  //!
  //! ## Naming Conventions
  //! The actual intrinsic names are a flaming dumpster, so we use easier to
  //! understand names.
  //!
  //! * The general naming scheme is that the operation of the function is
  //!   followed by the name of the type it operates on:
  //!   * eg: [`sqrt_m128`], [`add_m128d`]
  //! * If the function affects only the lowest lane then it has `_s` on the end
  //!   after the type, because that's a "scalar" operation.
  //!   * eg: [`add_m128_s`], [`sqrt_m128_s`]
  //! * Many functions with a "bool-ish" return values have `_mask` in their
  //!   name. These are the comparison functions, and the return value is all 0s
  //!   in a lane for "false" in that lane, and all 1s in a lane for "true" in
  //!   that lane. Because a float or double point value of all 1s is NaN, the
  //!   mask making functions aren't generally useful on their own, they're just
  //!   an intermediate value.
  //!   * eg: [`cmp_eq_mask_m128`], [`cmp_gt_mask_m128`]
  //! * `convert` functions will round to an approximate numeric value.
  //! * `cast` functions will preserve the bit patterns involved.
  use super::*;
  #[cfg(target_arch = "x86")]
  use core::arch::x86::*;
  #[cfg(target_arch = "x86_64")]
  use core::arch::x86_64::*;

  submodule!(pub m128_);
  submodule!(pub m128d_);
  submodule!(pub m128i_);
  // Note(Lokathor): We only include these sub-modules if the feature is enabled
  // and we *also* cfg attribute on the inside of the modules as a
  // double-verification of sorts. Technically either way on its own would also
  // be fine.
  #[cfg(target_feature = "sse")]
  submodule!(pub sse);
  #[cfg(target_feature = "sse2")]
  submodule!(pub sse2);
  #[cfg(target_feature = "sse3")]
  submodule!(pub sse3);
  #[cfg(target_feature = "ssse3")]
  submodule!(pub ssse3);
  #[cfg(target_feature = "sse4.1")]
  submodule!(pub sse4_1);
<<<<<<< HEAD
  #[cfg(target_feature = "bmi2")]
  submodule!(pub bmi2);
=======
  #[cfg(target_feature = "bmi1")]
  submodule!(pub bmi1);
>>>>>>> 97e01409
  #[cfg(target_feature = "rdrand")]
  submodule!(pub rdrand);
  #[cfg(target_feature = "rdseed")]
  submodule!(pub rdseed);
  #[cfg(target_feature = "adx")]
  submodule!(pub adx);
  #[cfg(target_feature = "pclmulqdq")]
  submodule!(pub pclmulqdq);
  #[cfg(target_feature = "aes")]
  submodule!(pub aes);
}
#[cfg(any(target_arch = "x86", target_arch = "x86_64"))]
pub use intel::*;<|MERGE_RESOLUTION|>--- conflicted
+++ resolved
@@ -180,13 +180,10 @@
   submodule!(pub ssse3);
   #[cfg(target_feature = "sse4.1")]
   submodule!(pub sse4_1);
-<<<<<<< HEAD
   #[cfg(target_feature = "bmi2")]
   submodule!(pub bmi2);
-=======
   #[cfg(target_feature = "bmi1")]
   submodule!(pub bmi1);
->>>>>>> 97e01409
   #[cfg(target_feature = "rdrand")]
   submodule!(pub rdrand);
   #[cfg(target_feature = "rdseed")]
