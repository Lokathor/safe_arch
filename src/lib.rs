#![no_std]
#![warn(missing_docs)]
#![allow(unused_imports)]
#![allow(clippy::transmute_ptr_to_ptr)]
#![cfg_attr(docs_rs, feature(doc_cfg))]

//! A crate that safely exposes arch intrinsics via `#[cfg()]`.
//!
//! `safe_arch` lets you safely use CPU intrinsics. Those things in the
//! [`core::arch`](core::arch) modules. It works purely via `#[cfg()]` and
//! compile time CPU feature declaration. If you want to check for a feature at
//! runtime and then call an intrinsic or use a fallback path based on that then
//! this crate is sadly not for you.
//!
//! SIMD register types are "newtype'd" so that better trait impls can be given
//! to them, but the inner value is a `pub` field so feel to just grab it out if
//! you need to. Trait impls of the newtypes include: `Default` (zeroed),
//! `From`/`Into` of appropriate data types, and appropriate operator
//! overloading.
//!
//! * Most intrinsics (like addition and multiplication) are totally safe to use
//!   as long as the CPU feature is available. In this case, what you get is 1:1
//!   with the actual intrinsic.
//! * Some intrinsics take a pointer of an assumed minimum alignment and
//!   validity span. For these, the `safe_arch` function takes a reference of an
//!   appropriate type to uphold safety.
//!   * Try the [bytemuck](https://docs.rs/bytemuck) crate (and turn on the
//!     `bytemuck` feature of this crate) if you want help safely casting
//!     between reference types.
//! * Some intrinsics are not safe unless you're _very_ careful about how you
//!   use them, such as the streaming operations requiring you to use them in
//!   combination with an appropriate memory fence. Those operations aren't
//!   exposed here.
//! * Some intrinsics mess with the processor state, such as changing the
//!   floating point flags, saving and loading special register state, and so
//!   on. LLVM doesn't really support you messing with that within a high level
//!   language, so those operations aren't exposed here. Use assembly or
//!   something if you want to do that.
//!
//! ## Naming Conventions
//! The actual names for each intrinsic are generally a flaming dumpster of
//! letters that only make sense _after_ you've learned all the names. They're
//! very bad for learning what things do. Accordingly, `safe_arch` uses very
//! verbose naming that (hopefully) improves the new-user experience.
//!
//! * Function names start with the primary "verb" of the operation, and then
//!   any adverbs go after that. This makes for slightly awkward English but
//!   helps the list of all the functions sort a little better.
//!   * Eg: `add_i32_m128i` and `add_i16_saturating_m128i`
//! * Function names end with the register type they're most associated with.
//!   * Eg: `and_m128` (for `m128`) and `and_m128d` (for `m128d`)
//! * If a function operates on just the lowest data lane it generally has `_s`
//!   after the register type, because it's a "scalar" operation. The higher
//!   lanes are generally just copied forward, or taken from a secondary
//!   argument, or something. Details vary.
//!   * Eg: `sqrt_m128` (all lanes) and `sqrt_m128_s` (low lane only)
//!
//! Sometimes there's more than one name for essentially the same operation,
//! because these intrinsics were added to the CPU slowly over a decade or more.
//! Particularly for going into and out of SIMD form there's the following
//! naming convention:
//! * `load` reads from memory into a register.
//! * `store` writes from a register into memory.
//! * `set` packs non-SIMD data into a SIMD register.
//! * `splat` copies a value as many times as it fits across a SIMD register.
//! * `extract` picks a lane's value out of SIMD into a non-SIMD data type.
//! * `insert` copies a register and replaces a particular lane's value.
//!
//! **This crate is pre-1.0 and if you feel that an operation should have a
//! better name to improve the crate's consistency please file an issue.**
//!
//! ## Current Support
//! * Intel (`x86` / `x86_64`)
//!   * 128-bit: `sse`, `sse2`, `sse3`, `ssse3`
<<<<<<< HEAD
//!   * 256-bit: `avx`
//!
//! ## Power License Levels
//! It sounds like a goofy thing from a video game, but different CPU operations
//! have a "license level", and this crate makes an attempt to recognize this
//! concept via cargo feature because it can have a performance impact.
//! * Any 256-bit multiplication (via either AVX or FMA), as well as all 512-bit
//!   operations, are "license 1".
//! * Any 512-bit multiplication is "license 2".
//! * Any other operation is just "license 0".
//! * A heavy enough mix of instructions that wouldn't normally demand a higher
//!   license level individually can still cause a core to request a higher
//!   license level, as can speculative executions from a failed branch
//!   prediction.
//!
//! If you execute an instruction that's of a _higher_ license level than the
//! CPU core's current license level then the core greatly slows down while it
//! negotiates with the power manager that it wants to be at the new higher
//! license level and drawing more power (this takes up to 500 micro-seconds).
//!
//! While the CPU is actually at license 1 or license 2 the core's clock rate is
//! limited compared to the normal license 0 clock rate. The higher power draw
//! means more heat, and so the core has to clock down to compensate. Exactly
//! how much the core has to clock down depends on the CPU and how many cores
//! are using what license levels and so on. Basically, more power used means
//! more heat build up means the device has to slow down or it would damage
//! itself.
//!
//! After a while (~2ms) of not executing any higher license level instructions
//! the CPU core will naturally reduce its license level back down on its own.
//!
//! * Dedicated usage of a higher license level feature will generally give an
//!   overall gain in performance. The core slows down a bit at the start, and
//!   then runs a little slower than the normal top speed while working, but
//!   processes through all the lane elements twice as fast and so overall
//!   there's a gain.
//! * Occasional usage of a higher license level _can_ make performance worse,
//!   because the CPU slows down, doesn't do enough work to justify the slow
//!   down, and then whatever happens after that work is done is _also_ slowed
//!   until the higher license level "wears off" and things go back to normal.
//!
//! So if you want to opt-in to the functions that will demand a higher license
//! level you have to enable them via the `license1` and `license2` cargo
//! features. This isn't meant to be a major obstacle, just a tiny reminder.
//! Even with the cargo features on you must also have the appropriate CPU
//! feature enabled during the build of course.
//!
//! For more details, search the word "license" in the [Intel 64 and IA-32
//! Architectures Optimization Reference Manual][pdf], it's in section 2.2.3 of
//! the current version.
//!
//! [pdf]:
//! https://software.intel.com/sites/default/files/managed/9e/bc/64-ia-32-architectures-optimization-manual.pdf
=======
//!   * Other: `bmi`
>>>>>>> 06180f42
//!
//! ## Compile Time CPU Target Features
//!
//! At the time of me writing this, Rust enables the `sse` and `sse2` CPU
//! features by default for all `i686` (x86) and `x86_64` builds. Those CPU
//! features are built into the design of `x86_64`, and you'd need a _super_ old
//! `x86` CPU for it to not support at least `sse` and `sse2`, so they're a safe
//! bet for the language to enable all the time. In fact, because the standard
//! library is compiled with them enabled, simply trying to _disable_ those
//! features would actually cause ABI issues and fill your program with UB
//! ([link][rustc_docs]).
//!
//! If you want additional CPU features available at compile time you'll have to
//! enable them with an additional arg to `rustc`. For a feature named `name`
//! you pass `-C target-feature=+name`, such as `-C target-feature=+sse3` for
//! `sse3`.
//!
//! You can alternately enable _all_ target features of the current CPU with `-C
//! target-cpu=native`. This is primarily of use if you're building a program
//! you'll only run on your own system.
//!
//! It's sometimes hard to know if your target platform will support a given
//! feature set, but the [Steam Hardware Survey][steam-survey] is generally
//! taken as a guide to what you can expect people to have available. If you
//! click "Other Settings" it'll expand into a list of CPU target features and
//! how common they are. These days, it seems that `sse3` can be safely assumed,
//! and `ssse3`, `sse4.1`, and `sse4.2` are pretty safe bets as well. The stuff
//! above 128-bit isn't as common yet, give it another few years.
//!
//! **Please note that executing a program on a CPU that doesn't support the
//! target features it was compiles for is Undefined Behavior.**
//!
//! Currently, Rust doesn't actually support an easy way for you to check that a
//! feature enabled at compile time is _actually_ available at runtime. There is
//! the "[feature_detected][feature_detected]" family of macros, but if you
//! enable a feature they will evaluate to a constant `true` instead of actually
//! deferring the check for the feature to runtime. This means that, if you
//! _did_ want a check at the start of your program, to confirm that all the
//! assumed features are present and error out when the assumptions don't hold,
//! you can't use that macro. You gotta use CPUID and check manually. rip.
//! Hopefully we can make that process easier in a future version of this crate.
//!
//! [steam-survey]:
//! https://store.steampowered.com/hwsurvey/Steam-Hardware-Software-Survey-Welcome-to-Steam
//! [feature_detected]:
//! https://doc.rust-lang.org/std/index.html?search=feature_detected
//! [rustc_docs]: https://doc.rust-lang.org/rustc/targets/known-issues.html
//!
//! ### A Note On Working With Cfg
//!
//! There's two main ways to use `cfg`:
//! * Via an attribute placed on an item, block, or expression:
//!   * `#[cfg(debug_assertions)] println!("hello");`
//! * Via a macro used within an expression position:
//!   * `if cfg!(debug_assertions) { println!("hello"); }`
//!
//! The difference might seem small but it's actually very important:
//! * The attribute form will include code or not _before_ deciding if all the
//!   items named and so forth really exist or not. This means that code that is
//!   configured via attribute can safely name things that don't always exist as
//!   long as the things they name do exist whenever that code is configured
//!   into the build.
//! * The macro form will include the configured code _no matter what_, and then
//!   the macro resolves to a constant `true` or `false` and the compiler uses
//!   dead code elimination to cut out the path not taken.
//!
//! This crate uses `cfg` via the attribute, so the functions it exposes don't
//! exist at all when the appropriate CPU target features aren't enabled.
//! Accordingly, if you plan to call this crate or not depending on what
//! features are enabled in the build you'll also need to control your use of
//! this crate via cfg attribute, not cfg macro.

use core::{
  convert::AsRef,
  fmt::{
    Binary, Debug, Display, LowerExp, LowerHex, Octal, UpperExp, UpperHex,
  },
  ops::{
    Add, AddAssign, BitAnd, BitAndAssign, BitOr, BitOrAssign, BitXor,
    BitXorAssign, Div, DivAssign, Mul, MulAssign, Neg, Not, Sub, SubAssign,
  },
};

/// Declares a private mod and then a glob `use` with the visibility specified.
macro_rules! submodule {
  ($v:vis $name:ident) => {
    mod $name;
    $v use $name::*;
  };
  ($v:vis $name:ident { $($content:tt)* }) => {
    mod $name { $($content)* }
    $v use $name::*;
  };
}

// unlike with the `submodule!` macro, we _want_ to expose the existence these
// arch-specific modules.

#[cfg(any(target_arch = "x86", target_arch = "x86_64"))]
pub mod intel {
  //! Types and functions for safe `x86` / `x86_64` intrinsic usage.
  //!
  //! `x86_64` is essentially a superset of `x86`, so we just lump it all into
  //! one module.
  use super::*;
  #[cfg(target_arch = "x86")]
  use core::arch::x86::*;
  #[cfg(target_arch = "x86_64")]
  use core::arch::x86_64::*;

  submodule!(pub m128_);
  submodule!(pub m128d_);
  submodule!(pub m128i_);
  submodule!(pub m256_);
  submodule!(pub m256d_);
  submodule!(pub m256i_);
  // Note(Lokathor): We only include these sub-modules if the feature is enabled
  // and we *also* cfg attribute on the inside of the modules as a
  // double-verification of sorts. Technically either way on its own would also
  // be fine.
  #[cfg(target_feature = "sse")]
  submodule!(pub sse);
  #[cfg(target_feature = "sse2")]
  submodule!(pub sse2);
  #[cfg(target_feature = "sse3")]
  submodule!(pub sse3);
  #[cfg(target_feature = "ssse3")]
  submodule!(pub ssse3);
  #[cfg(target_feature = "sse4.1")]
  submodule!(pub sse4_1);
<<<<<<< HEAD
  #[cfg(target_feature = "avx")]
  submodule!(pub avx);
=======
  #[cfg(target_feature = "sse4.2")]
  submodule!(pub sse4_2);

  #[cfg(target_feature = "adx")]
  submodule!(pub adx);
  #[cfg(target_feature = "aes")]
  submodule!(pub aes);
  #[cfg(target_feature = "bmi1")]
  submodule!(pub bmi1);
  #[cfg(target_feature = "bmi2")]
  submodule!(pub bmi2);
  #[cfg(target_feature = "lzcnt")]
  submodule!(pub lzcnt);
  #[cfg(target_feature = "pclmulqdq")]
  submodule!(pub pclmulqdq);
  #[cfg(target_feature = "popcnt")]
  submodule!(pub popcnt);
  #[cfg(target_feature = "rdrand")]
  submodule!(pub rdrand);
  #[cfg(target_feature = "rdseed")]
  submodule!(pub rdseed);
>>>>>>> 06180f42
}
#[cfg(any(target_arch = "x86", target_arch = "x86_64"))]
pub use intel::*;<|MERGE_RESOLUTION|>--- conflicted
+++ resolved
@@ -71,9 +71,10 @@
 //!
 //! ## Current Support
 //! * Intel (`x86` / `x86_64`)
-//!   * 128-bit: `sse`, `sse2`, `sse3`, `ssse3`
-<<<<<<< HEAD
+//!   * 128-bit: `sse`, `sse2`, `sse3`, `ssse3`, `sse4.1`, `sse4.2`
 //!   * 256-bit: `avx`
+//!   * Other: `adx`, `aes`, `bmi1`, `bmi2`, `lzcnt`, `pclmulqdq`, `popcnt`,
+//!     `rdrand`, `rdseed`
 //!
 //! ## Power License Levels
 //! It sounds like a goofy thing from a video game, but different CPU operations
@@ -126,9 +127,6 @@
 //!
 //! [pdf]:
 //! https://software.intel.com/sites/default/files/managed/9e/bc/64-ia-32-architectures-optimization-manual.pdf
-=======
-//!   * Other: `bmi`
->>>>>>> 06180f42
 //!
 //! ## Compile Time CPU Target Features
 //!
@@ -259,12 +257,10 @@
   submodule!(pub ssse3);
   #[cfg(target_feature = "sse4.1")]
   submodule!(pub sse4_1);
-<<<<<<< HEAD
+  #[cfg(target_feature = "sse4.2")]
+  submodule!(pub sse4_2);
   #[cfg(target_feature = "avx")]
   submodule!(pub avx);
-=======
-  #[cfg(target_feature = "sse4.2")]
-  submodule!(pub sse4_2);
 
   #[cfg(target_feature = "adx")]
   submodule!(pub adx);
@@ -284,7 +280,6 @@
   submodule!(pub rdrand);
   #[cfg(target_feature = "rdseed")]
   submodule!(pub rdseed);
->>>>>>> 06180f42
 }
 #[cfg(any(target_arch = "x86", target_arch = "x86_64"))]
 pub use intel::*;