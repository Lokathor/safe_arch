#![no_std]
#![warn(missing_docs)]
#![allow(unused_imports)]
#![allow(clippy::transmute_ptr_to_ptr)]
#![cfg_attr(docs_rs, feature(doc_cfg))]

//! A crate that safely exposes arch intrinsics via cfg.
//!
//! This crate lets you safely use CPU intrinsics. Those things in
//! [`core::arch`](core::arch).
//! * Most of them are 100% safe to use as long as the CPU feature is available,
//!   like addition and multiplication and stuff.
//! * Some of them require that you uphold extra alignment requirements or
//!   whatever, which we do via the type system when necessary.
//! * Some of them are absolutely not safe at all because it causes UB at the
//!   LLVM level, so those things are not exposed here.
//! * Some of them are pointless to expose here because the `core` crate already
//!   provides the same functionality in a cross-platform way, so we skip those.
//! * This crate works purely via `cfg` and compile time feature selection,
//!   there are no runtime checks added. This means that if you _do_ want to do
//!   runtime feature detection and then dynamically call an intrinsic if it
//!   happens to be available, then this crate sadly isn't for you.
//! * This crate aims to be as _minimal_ as possible. Just exposing each
//!   intrinsic as a safe function with an easier to understand name and some
//!   minimal docs. Building higher level abstractions on top of the intrinsics
//!   is the domain of other crates.
//! * That said, each raw SIMD type is newtype'd as a wrapper (with a `pub`
//!   field) so that better trait impls can be provided.
//!
//! ## Current Support
//! This grows slowly because there's just _so many_ intrinsics.
//!
//! * Intel (`x86` / `x86_64`)
//!   * 128-bit: `sse`, `sse2`, `sse3`, `ssse3`
//!
//! ## Compile Time CPU Target Features
//!
//! At the time of me writing this, Rust enables the `sse` and `sse2` CPU
//! features by default for all `i686` (x86) and `x86_64` builds. Those CPU
//! features are built into the design of `x86_64`, and you'd need a _super_ old
//! `x86` CPU for it to not support at least `sse` and `sse2`, so they're a safe
//! bet for the language to enable all the time. In fact, because the standard
//! library is compiled with them enabled, simply trying to _disable_ those
//! features would actually cause ABI issues and fill your program with UB
//! ([link][rustc_docs]).
//!
//! If you want additional CPU features available at compile time you'll have to
//! enable them with an additional arg to `rustc`. For a feature named `name`
//! you pass `-C target-feature=+name`, such as `-C target-feature=+sse3` for
//! `sse3`.
//!
//! You can alternately enable _all_ target features of the current CPU with `-C
//! target-cpu=native`. This is primarily of use if you're building a program
//! you'll only run on your own system.
//!
//! It's sometimes hard to know if your target platform will support a given
//! feature set, but the [Steam Hardware Survey][steam-survey] is generally
//! taken as a guide to what you can expect people to have available. If you
//! click "Other Settings" it'll expand into a list of CPU target features and
//! how common they are. These days, it seems that `sse3` can be safely assumed,
//! and `ssse3`, `sse4.1`, and `sse4.2` are pretty safe bets as well. The stuff
//! above 128-bit isn't as common yet, give it another few years.
//!
//! **Please note that executing a program on a CPU that doesn't support the
//! target features it was compiles for is Undefined Behavior.**
//!
//! Currently, Rust doesn't actually support an easy way for you to check that a
//! feature enabled at compile time is _actually_ available at runtime. There is
//! the "[feature_detected][feature_detected]" family of macros, but if you
//! enable a feature they will evaluate to a constant `true` instead of actually
//! deferring the check for the feature to runtime. This means that, if you
//! _did_ want a check at the start of your program, to confirm that all the
//! assumed features are present and error out when the assumptions don't hold,
//! you can't use that macro. You gotta use CPUID and check manually. rip.
//! Hopefully we can make that process easier in a future version of this crate.
//!
//! [steam-survey]:
//! https://store.steampowered.com/hwsurvey/Steam-Hardware-Software-Survey-Welcome-to-Steam
//! [feature_detected]:
//! https://doc.rust-lang.org/std/index.html?search=feature_detected
//! [rustc_docs]: https://doc.rust-lang.org/rustc/targets/known-issues.html
//!
//! ### A Note On Working With Cfg
//!
//! There's two main ways to use `cfg`:
//! * Via an attribute placed on an item, block, or expression:
//!   * `#[cfg(debug_assertions)] println!("hello");`
//! * Via a macro used within an expression position:
//!   * `if cfg!(debug_assertions) { println!("hello"); }`
//!
//! The difference might seem small but it's actually very important:
//! * The attribute form will include code or not _before_ deciding if all the
//!   items named and so forth really exist or not. This means that code that is
//!   configured via attribute can safely name things that don't always exist as
//!   long as the things they name do exist whenever that code is configured
//!   into the build.
//! * The macro form will include the configured code _no matter what_, and then
//!   the macro resolves to a constant `true` or `false` and the compiler uses
//!   dead code elimination to cut out the path not taken.
//!
//! This crate uses `cfg` via the attribute, so the functions it exposes don't
//! exist at all when the appropriate CPU target features aren't enabled.
//! Accordingly, if you plan to call this crate or not depending on what
//! features are enabled in the build you'll also need to control your use of
//! this crate via cfg attribute, not cfg macro.

use core::{
  convert::AsRef,
  fmt::{
    Binary, Debug, Display, LowerExp, LowerHex, Octal, UpperExp, UpperHex,
  },
  ops::{
    Add, AddAssign, BitAnd, BitAndAssign, BitOr, BitOrAssign, BitXor,
    BitXorAssign, Div, DivAssign, Mul, MulAssign, Neg, Not, Sub, SubAssign,
  },
};

/// Declares a private mod and then a glob `use` with the visibility specified.
macro_rules! submodule {
  ($v:vis $name:ident) => {
    mod $name;
    $v use $name::*;
  };
  ($v:vis $name:ident { $($content:tt)* }) => {
    mod $name { $($content)* }
    $v use $name::*;
  };
}

// unlike with the `submodule!` macro, we _want_ to expose the existence these
// arch-specific modules.

#[cfg(any(target_arch = "x86", target_arch = "x86_64"))]
pub mod intel {
  //! Types and functions for safe `x86` / `x86_64` intrinsic usage.
  //!
  //! `x86_64` is essentially a superset of `x86`, so we just lump it all into
  //! one module.
  //!
  //! ## Naming Conventions
  //! The actual intrinsic names are a flaming dumpster, so we use easier to
  //! understand names.
  //!
  //! * The general naming scheme is that the operation of the function is
  //!   followed by the name of the type it operates on:
  //!   * eg: [`sqrt_m128`], [`add_m128d`]
  //! * If the function affects only the lowest lane then it has `_s` on the end
  //!   after the type, because that's a "scalar" operation.
  //!   * eg: [`add_m128_s`], [`sqrt_m128_s`]
  //! * Many functions with a "bool-ish" return values have `_mask` in their
  //!   name. These are the comparison functions, and the return value is all 0s
  //!   in a lane for "false" in that lane, and all 1s in a lane for "true" in
  //!   that lane. Because a float or double point value of all 1s is NaN, the
  //!   mask making functions aren't generally useful on their own, they're just
  //!   an intermediate value.
  //!   * eg: [`cmp_eq_mask_m128`], [`cmp_gt_mask_m128`]
  //! * `convert` functions will round to an approximate numeric value.
  //! * `cast` functions will preserve the bit patterns involved.
  use super::*;
  #[cfg(target_arch = "x86")]
  use core::arch::x86::*;
  #[cfg(target_arch = "x86_64")]
  use core::arch::x86_64::*;

  submodule!(pub m128_);
  submodule!(pub m128d_);
  submodule!(pub m128i_);
  // Note(Lokathor): We only include these sub-modules if the feature is enabled
  // and we *also* cfg attribute on the inside of the modules as a
  // double-verification of sorts. Technically either way on its own would also
  // be fine.
  #[cfg(target_feature = "sse")]
  submodule!(pub sse);
  #[cfg(target_feature = "sse2")]
  submodule!(pub sse2);
  #[cfg(target_feature = "sse3")]
  submodule!(pub sse3);
  #[cfg(target_feature = "ssse3")]
  submodule!(pub ssse3);
  #[cfg(target_feature = "sse4.1")]
  submodule!(pub sse4_1);
<<<<<<< HEAD
  #[cfg(target_feature = "pclmulqdq")]
  submodule!(pub pclmulqdq);
=======
  #[cfg(target_feature = "aes")]
  submodule!(pub aes);
>>>>>>> e50c81ca
}
#[cfg(any(target_arch = "x86", target_arch = "x86_64"))]
pub use intel::*;<|MERGE_RESOLUTION|>--- conflicted
+++ resolved
@@ -179,13 +179,10 @@
   submodule!(pub ssse3);
   #[cfg(target_feature = "sse4.1")]
   submodule!(pub sse4_1);
-<<<<<<< HEAD
   #[cfg(target_feature = "pclmulqdq")]
   submodule!(pub pclmulqdq);
-=======
   #[cfg(target_feature = "aes")]
   submodule!(pub aes);
->>>>>>> e50c81ca
 }
 #[cfg(any(target_arch = "x86", target_arch = "x86_64"))]
 pub use intel::*;