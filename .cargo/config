--- conflicted
+++ resolved
@@ -1,10 +1,6 @@
 
 [build]
-<<<<<<< HEAD
-# Turn this off before publishing!!
-=======
 # This can cause weirdness!
->>>>>>> 92df51d1
 rustdocflags = ["-Ctarget-cpu=native"]
 
 # Note: Cargo doesn't carry these settings to dependencies.
